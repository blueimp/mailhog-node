import assert from 'assert'
import mailhog from './cjs/index'

const mailhogClient = mailhog({
  baseUrl: process.env.MAILHOG_HOST,
})

// Throw for any unhandled rejections in Promise chains:
process.on('unhandledRejection', reason => {
  console.error(reason)
  process.exit(1)
})
;(async () => {
  let result = await mailhogClient.getLatest('nihon@example.org')

  assert.strictEqual(
    result.content,
    '日本\n',
    'Parses base64 encoded plain text mails',
  )

  result = await mailhogClient.getLatest('ueaeoe@example.org')

  assert.strictEqual(
    result.content,
    '<html><head></head><body><strong>ü<br>äö</strong></body></html>',
    'Parses quoted-printable multipart HTML mails',
  )

  result = await mailhogClient.getLatest('ueaeoe@example.org', true)

  assert.strictEqual(
    result.content,
    'ü\r\näö',
    'Returns the plain text version if requested',
  )

  result = await mailhogClient.getLatest('iso-8859-1@example.org')

  assert.strictEqual(
    result.content,
    'üäö',
    'Parses quoted-printable encoded mails with ISO-8859-1 charset',
  )

  result = await mailhogClient.getLatest('no-charset@example.org')

  assert.strictEqual(
    result.content,
    'text content',
<<<<<<< HEAD
    'Returns the mail content even if the charset is missing in Content-Type header',
=======
    'Handles Content-Type headers without charset definition'
>>>>>>> b125abd3
  )

  result = await mailhogClient.search('example.org')

  assert.strictEqual(result.count, 4, 'Returns a list of matching emails')

  assert.deepStrictEqual(
    mailhogClient.getText(result.items[3]),
    {
      type:    'text/plain; charset=utf-8',
      content: 'ü\r\näö',
    },
    'Returns the decoded plain text version of an email object',
  )

  assert.deepStrictEqual(
    mailhogClient.getHTML(result.items[3]),
    {
      type:    'text/html; charset=utf-8',
      content:
        '<html><head></head><body><strong>ü<br>äö</strong></body></html>',
    },
    'Returns the decoded HTML version of an email object',
  )

  result = await mailhogClient.getAll()

  assert.strictEqual(result.total, 4)
  assert.strictEqual(result.start, 0)
  assert.strictEqual(result.count, 4)

  // this test is repeated
  assert.deepStrictEqual(
    mailhogClient.getText(result.items[3]),
    {
      type:    'text/plain; charset=utf-8',
      content: 'ü\r\näö',
    },
    'Returns the decoded plain text version of an email object',
  )

  result = await mailhogClient.deleteAll()

  assert.strictEqual(result, undefined)

  result = await mailhogClient.search('example.org')

  assert.strictEqual(result.count, 0, 'Returns no emails')
})()<|MERGE_RESOLUTION|>--- conflicted
+++ resolved
@@ -48,11 +48,7 @@
   assert.strictEqual(
     result.content,
     'text content',
-<<<<<<< HEAD
-    'Returns the mail content even if the charset is missing in Content-Type header',
-=======
     'Handles Content-Type headers without charset definition'
->>>>>>> b125abd3
   )
 
   result = await mailhogClient.search('example.org')
